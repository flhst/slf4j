--- conflicted
+++ resolved
@@ -1,52 +1,5 @@
 <?xml version="1.0" encoding="UTF-8"?>
 <project xmlns="http://maven.apache.org/POM/4.0.0"
-<<<<<<< HEAD
-         xmlns:xsi="http://www.w3.org/2001/XMLSchema-instance"
-         xsi:schemaLocation="http://maven.apache.org/POM/4.0.0 http://maven.apache.org/maven-v4_0_0.xsd">
-
-  <parent>
-    <groupId>org.slf4j</groupId>
-    <artifactId>slf4j-parent</artifactId>
-    <version>1.7.6-SNAPSHOT</version>
-  </parent>
-
-  <modelVersion>4.0.0</modelVersion>
-
-  <artifactId>slf4j-android</artifactId>
-  <packaging>jar</packaging>
-  <name>SLF4J Android Binding</name>
-  <description>SLF4J Android Binding</description>
-  <url>http://www.slf4j.org</url>
-
-  <dependencies>
-    <dependency>
-      <groupId>org.slf4j</groupId>
-      <artifactId>slf4j-api</artifactId>
-      <version>${project.version}</version>
-    </dependency>
-
-    <dependency>
-      <groupId>com.google.android</groupId>
-      <artifactId>android</artifactId>
-      <version>1.5_r4</version>
-      <scope>provided</scope>
-    </dependency>
-  </dependencies>
-
-  <build>
-    <plugins>
-      <plugin>
-        <!-- Google Android requires class compatibility set to 5.0 -->
-        <groupId>org.apache.maven.plugins</groupId>
-        <artifactId>maven-compiler-plugin</artifactId>
-        <configuration>
-          <source>1.5</source>
-          <target>1.5</target>
-        </configuration>
-      </plugin>
-    </plugins>
-  </build>
-=======
         xmlns:xsi="http://www.w3.org/2001/XMLSchema-instance"
         xsi:schemaLocation="http://maven.apache.org/POM/4.0.0 http://maven.apache.org/maven-v4_0_0.xsd">
 
@@ -107,6 +60,5 @@
             </plugin>
         </plugins>
     </build>
->>>>>>> 3478cda7
 
 </project>