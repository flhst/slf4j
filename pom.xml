--- conflicted
+++ resolved
@@ -81,11 +81,8 @@
     <module>osgi-over-slf4j</module>
     <module>integration</module>
     <module>slf4j-site</module>
-<<<<<<< HEAD
     <module>slf4j-migrator</module>
-=======
-    <!--<module>slf4j-migrator</module> -->
->>>>>>> 877817a5
+
   </modules>
 
   <dependencies>
